--- conflicted
+++ resolved
@@ -163,11 +163,8 @@
             compiler->locals[localIndex].name = node->varDecl.name;
             compiler->locals[localIndex].reg = (uint8_t)initReg;
             compiler->locals[localIndex].isActive = true;
-<<<<<<< HEAD
             compiler->locals[localIndex].depth = compiler->scopeDepth;
-=======
             compiler->locals[localIndex].isMutable = node->varDecl.isMutable;
->>>>>>> 667e9f11
             return initReg;
         }
         case NODE_ASSIGN: {
